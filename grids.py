""" A utility module with classes for grid representations """

<<<<<<< HEAD
=======
import numpy as np
from fields import Field
>>>>>>> 382dd1b3

class Domain:
    """A representation of the domain on which to solve the Poisson equation"""

    def __init__(self, center, edges):
        self.center = tuple(center)
        self.edges = tuple(edges)

    def __eq__(self, other):
        return self.center == other.center and self.edges == other.edges

    def __ne__(self, other):
        return not self.__eq__(other)

class Grid:
    """A cartesian, equidistant grid in 3 dimensions"""

    def __init__(self, domain, shape):
        self.domain = domain
        self.shape = tuple(shape)

        if len(shape) == 2:
            nx, ny= shape
            self.boundary = [(ix, iy) for ix in range(nx)
                                for iy in range(ny)
                                if ix == 0 or ix == nx - 1 or
                                   iy == 0 or iy == ny - 1 ]
        elif len(shape) == 3:
            nx, ny, nz = shape
            self.boundary = [(ix, iy, iz) for ix in range(nx)
                                for iy in range(ny)
                                for iz in range(nz)
                                if ix == 0 or ix == nx - 1 or
                                   iy == 0 or iy == ny - 1 or
                                   iz == 0 or iz == nz - 1]
        else:
            raise Exception("Only 2 or 3 dimensions implemented")

        _edges = np.array(domain.edges)
        self._spacing =  _edges / (np.array(self.shape) - 1)
        self._origin = np.array(domain.center) - _edges / 2

    def __eq__(self, other):
        return self.shape == other.shape and self.domain == other.domain

    def __ne__(self, other):
        return not self.__eq__(other)

    def spacing(self):
        return tuple(self._spacing)

    def center(self):
        return self.domain.center

    def shift(self, translation_vector):
        self.domain.center += np.array(translation_vector)

    def loc(self, index_tuple):
        return self._origin + np.array(index_tuple) * self._spacing

    def array(self):
        return np.zeros(self.shape)

    def field(self):
        return Field(self)

    def field_from_function(self, func):
        field = Field(self)
        nx, ny, nz = self.shape
        for ind in ( (ix, iy, iz) for ix in range(nx)
                                  for iy in range(ny)
                                  for iz in range(nz)):
            x, y, z = self.loc(ind)
            field.values[ind] = func(x, y, z)
        return field

    def indices(self):
        nx, ny, nz = self.shape()
        return [(ix,iy,iz) for ix in range(nx) for iy in range(ny) for iz in range(nz)]

    def is_on_boundary(self, index):

        for i in range(3):
            if index[i] == 0 or index[i] == self.shape[i]-1:
                return True
        return False


class MultiGrid:
    """ A represenation of a multigrid, i.e. a set of grids with different coarseness.
        Can translate fields between grids of different coarseness.
    """
    
    def __init__(self, root_grid):
        self.root = root_grid
        self.grids = [root_grid]
        self._build_sub_grids()

    def coarsify(self, field):
        """ Translate the field to the next coarser grid """
        
        from_level = self.level(field.grid)
        coarse_grid = self.grids[from_level+1]
        coarse_field = coarse_grid.field()

        nx, ny, nz = coarse_grid.shape
        for ix in range(nx):
            for iy in range(ny):
                for iz in range(nz):
                    ixf, iyf, izf = 2*ix, 2*iy, 2*iz
                    coarse_field.values[ix, iy, iz] = field.values[ixf, iyf, izf]

        return coarse_field

    def has_coarser(self, grid):
        level = self.level(grid)
        return level < len(self.grids)-1

    def _bracket(self, index, max_index):

        if index % 2 == 0:
            return [index // 2]

        left = (index - 1) // 2
        if left >= 0:
            bracket = [left]
        right = (index + 1) // 2
        if right <= max_index:
            bracket.append(right)

        return bracket

    def _bracket_average(self, xbr, ybr, zbr, u):

        avg = 0.
        count = 0
        for ix in xbr:
            for iy in ybr:
                for iz in zbr:
                    avg += u[ix, iy, iz]
                    count += 1
        avg /= count
        return avg

    def refine(self, field):
        """ Translate the field to the next finer grid """
        from_level = self.level(field.grid)
        fine_grid = self.grids[from_level-1]
        fine_field = fine_grid.field()

        nx, ny, nz = fine_grid.shape

        for ix in range(nx):
            xbracket = self._bracket(ix, nx-1)

            for iy in range(ny):
                ybracket = self._bracket(iy, ny - 1)

                for iz in range(nz):
                    zbracket = self._bracket(iz, nz - 1)

                    fine_field.values[ix, iy, iz] = self._bracket_average(xbracket, ybracket, zbracket, field.values)

        return fine_field

    def depth(self):
        return len(self.grids)

    def level(self, grid):
        for lvl, g in enumerate(self.grids):
            if g == grid:
                return lvl
        raise Exception("No such grid in multigrid")

    def grid(self, level):
        if level >= len(self.grids):
            raise IndexError
        return self.grids[level]

    def _build_sub_grids(self):

        grid = self.root

        while True:
            new_shape = tuple(np.array(grid.shape) // 2 + 1)

            new_grid = Grid(grid.domain, new_shape)
            self.grids.append(new_grid)

            if new_shape == (3, 3, 3):
                break

            for n in new_shape:
                if n < 3:
                    raise Exception("Invalid base grid")

            grid = new_grid


class Field:

    def __init__(self, grid):
        self.domain = grid.domain
        self.grid = grid
        self.values = np.zeros(grid.shape)

    def __getitem__(self, index):
        return (self.grid.loc(index), self.values[index])<|MERGE_RESOLUTION|>--- conflicted
+++ resolved
@@ -1,10 +1,6 @@
 """ A utility module with classes for grid representations """
 
-<<<<<<< HEAD
-=======
 import numpy as np
-from fields import Field
->>>>>>> 382dd1b3
 
 class Domain:
     """A representation of the domain on which to solve the Poisson equation"""
